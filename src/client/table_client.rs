--- conflicted
+++ resolved
@@ -1289,7 +1289,6 @@
 
             servers.push(addr.clone());
 
-<<<<<<< HEAD
             match self.add_ob_table(&addr){
                 Ok(_) => conn_count += 1,
                 Err(e) => warn!("ObTableClientInner::init_metadata add ob table fail with location:{:?}, err:{:?}",
@@ -1302,9 +1301,6 @@
                 format!(
                     "ObTableClientInner::init_metadata failed because all ob server address are invalid!")
                 ));
-=======
-            self.add_ob_table(addr)?;
->>>>>>> f95f113d
         }
 
         self.server_roster.reset(servers);
