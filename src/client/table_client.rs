--- conflicted
+++ resolved
@@ -29,7 +29,6 @@
 
 use rand::{seq::SliceRandom, thread_rng};
 use scheduled_thread_pool::ScheduledThreadPool;
-use tokio::time::sleep;
 
 use super::{
     ocp::{ObOcpModelManager, OcpModel},
@@ -215,8 +214,6 @@
     refresh_metadata_mutex: Lock,
     last_refresh_metadata_ts: AtomicUsize,
 
-    refresh_sender: std::sync::mpsc::SyncSender<String>,
-
     // query concurrency control
     query_permits: Option<Permits>,
 }
@@ -233,7 +230,6 @@
         database: String,
         running_mode: RunningMode,
         config: ClientConfig,
-        refresh_sender: std::sync::mpsc::SyncSender<String>,
         runtimes: Arc<ObClientRuntimes>,
     ) -> Result<Self> {
         let ocp_manager =
@@ -272,7 +268,6 @@
             refresh_metadata_mutex: Mutex::new(0),
             last_refresh_metadata_ts: AtomicUsize::new(0),
 
-            refresh_sender,
             query_permits,
         })
     }
@@ -301,9 +296,7 @@
                  table_name:{}, err:{}",
                 table_name, error
             );
-            let _ = self.refresh_sender.try_send(table_name.to_owned());
-            warn!("ObTableClientInner::on_table_op_failure: try to refresh schema actively, table_name:{table_name}");
-            return Ok(());
+            self.get_or_refresh_table_entry_non_blocking(table_name, true)?;
         }
 
         let counter = {
@@ -328,8 +321,7 @@
         {
             warn!("ObTableClientInner::on_table_op_failure refresh table entry {} while execute failed times exceeded {}, err: {}.",
                   table_name, self.config.runtime_continuous_failure_ceiling, error);
-            let _ = self.refresh_sender.try_send(table_name.to_owned());
-            warn!("ObTableClientInner::on_table_op_failure: try to refresh schema actively, table_name:{table_name}");
+            self.get_or_refresh_table_entry(table_name, true)?;
             counter.store(0, Ordering::SeqCst);
         }
 
@@ -434,11 +426,7 @@
         // 1. get table entry info
         let table_entry = self.get_or_refresh_table_entry(table_name, refresh)?;
 
-<<<<<<< HEAD
-        // 2. get replica locaton
-=======
         // 2. get replica location
->>>>>>> fc81c468
         let part_id_with_replicas: Vec<(i64, ReplicaLocation)> =
             self.get_partition_leaders(&table_entry, start, start_inclusive, end, end_inclusive)?;
 
@@ -851,15 +839,7 @@
         ))
     }
 
-    fn need_refresh_table_entry(
-        &self,
-        table_entry: &Arc<TableEntry>,
-        active_refresh: bool,
-    ) -> bool {
-        if active_refresh {
-            return true;
-        }
-
+    fn need_refresh_table_entry(&self, table_entry: &Arc<TableEntry>) -> bool {
         let ratio = 2_f64.powi(self.server_roster.max_priority() as i32);
 
         let interval_ms =
@@ -909,13 +889,10 @@
         refresh: bool,
         blocking: bool,
     ) -> Result<Arc<TableEntry>> {
-        // Now blocking is false when refresh actively
-        let active_refresh = !blocking;
-
         // Attempt to retrieve it from cache, avoid locking.
         if let Some(table_entry) = self.get_table_entry_from_cache(table_name) {
             //If the refresh is false indicates that user tolerate not the latest data
-            if !refresh || !self.need_refresh_table_entry(&table_entry, active_refresh) {
+            if !refresh || !self.need_refresh_table_entry(&table_entry) {
                 return Ok(table_entry);
             }
         }
@@ -976,7 +953,7 @@
         //double-check whether need to do refreshing
         if let Some(table_entry) = self.get_table_entry_from_cache(table_name) {
             //If the refresh is false indicates that user tolerate not the latest data
-            if !refresh || !self.need_refresh_table_entry(&table_entry, active_refresh) {
+            if !refresh || !self.need_refresh_table_entry(&table_entry) {
                 debug!(
                     "ObTableClientInner::get_or_refresh_table_entry: double check found no need \
                      to refresh, table_name:{}",
@@ -1448,10 +1425,7 @@
                         OBKV_CLIENT_METRICS.inc_retry_times(ObClientOpRetryType::Execute);
 
                         if self.config.rpc_retry_interval.as_secs() > 0 {
-                            sleep(Duration::from_millis(
-                                self.config.rpc_retry_interval.as_millis() as u64,
-                            ))
-                            .await;
+                            thread::sleep(self.config.rpc_retry_interval);
                         }
                         continue;
                     }
@@ -1863,10 +1837,7 @@
                         OBKV_CLIENT_METRICS.inc_retry_times(ObClientOpRetryType::ExecuteBatch);
 
                         if self.inner.config.rpc_retry_interval.as_secs() > 0 {
-                            sleep(Duration::from_millis(
-                                self.inner.config.rpc_retry_interval.as_millis() as u64,
-                            ))
-                            .await;
+                            thread::sleep(self.inner.config.rpc_retry_interval);
                         }
                         continue;
                     }
@@ -2401,51 +2372,24 @@
         assert_not_empty(&self.param_url, "Blank param url");
         assert_not_empty(&self.full_user_name, "Blank full user name");
         let runtimes = Arc::new(build_obkv_runtimes(&self.config));
-        let (sender, receiver) = std::sync::mpsc::sync_channel::<String>(1);
-        let inner_client = Arc::new(ObTableClientInner::internal_new(
-            self.param_url,
-            self.full_user_name,
-            self.password,
-            self.user_name,
-            self.tenant_name,
-            self.cluster_name,
-            self.database,
-            self.running_mode,
-            self.config,
-            sender,
-            runtimes,
-        )?);
-
-        // refresh schema in ActiveRefreshSchemaThread
-        let inner = inner_client.clone();
-        let _handle = thread::Builder::new()
-            .name("ActiveRefreshMetaThread".to_string())
-            .spawn(move || {
-            loop {
-                let message = {
-                    match receiver.recv() {
-                        Ok(message) => Some(message),
-                        Err(_) => None,
-                    }
-                };
-
-                if let Some(message) = message {
-                    if let Err(e) = inner.get_or_refresh_table_entry_non_blocking(&message, true) {
-                        error!("ActiveRefreshMetaThread fail to refresh table entry for table: {}, err: {}.",
-                                 message, e);
-                    }
-                } else {
-                    break;
-                }
-            }
-        });
 
         Ok(ObTableClient {
-            inner: inner_client,
+            inner: Arc::new(ObTableClientInner::internal_new(
+                self.param_url,
+                self.full_user_name,
+                self.password,
+                self.user_name,
+                self.tenant_name,
+                self.cluster_name,
+                self.database,
+                self.running_mode,
+                self.config,
+                runtimes,
+            )?),
             refresh_thread_pool: Arc::new(
                 ScheduledThreadPool::builder()
                     .num_threads(2)
-                    .thread_name_pattern("RefreshMetaThread")
+                    .thread_name_pattern("RefreshMetaThread-")
                     .build(),
             ),
         })
